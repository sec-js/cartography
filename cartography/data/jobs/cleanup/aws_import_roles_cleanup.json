--- conflicted
+++ resolved
@@ -5,16 +5,7 @@
     "iterationsize": 100
   },
   {
-<<<<<<< HEAD
-    "query": "MATCH (:AWSPrincipal)-[r]->(:AWSRole)<-[:AWS_ROLE]-(:AWSAccount{id: {AWS_ID}}) WHERE r.lastupdated <> {UPDATE_TAG} WITH r LIMIT {LIMIT_SIZE} DELETE (r) return COUNT(*) as TotalCompleted",
-=======
-    "query": "MATCH (n:AWSPrincipal) WHERE n.lastupdated <> {UPDATE_TAG} WITH n LIMIT {LIMIT_SIZE} DETACH DELETE (n) return COUNT(*) as TotalCompleted",
-    "iterative": true,
-    "iterationsize": 100
-  },
-  {
     "query": "MATCH (:AWSAccount{id: {AWS_ID}})-[:AWS_ROLE]->(:AWSRole)-[r]->(:AWSPrincipal) WHERE r.lastupdated <> {UPDATE_TAG} WITH r LIMIT {LIMIT_SIZE} DELETE (r) return COUNT(*) as TotalCompleted",
->>>>>>> e171b5b3
     "iterative": true,
     "iterationsize": 100
   }],
